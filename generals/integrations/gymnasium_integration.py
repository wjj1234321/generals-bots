from collections.abc import Callable
from typing import TypeAlias

import gymnasium as gym
import functools
from copy import deepcopy

from ..agents import Agent
from ..game import Game, Observation
<<<<<<< HEAD
from ..grid import GridFactory
=======
from ..gui import GUI
from ..map import Mapper
>>>>>>> 200fb991
from ..replay import Replay

# Type aliases
from generals.game import Info
Reward: TypeAlias = float
RewardFn: TypeAlias = Callable[[dict[str, Observation]], Reward]


class Gym_Generals(gym.Env):
    def __init__(
        self,
        grid_factory: GridFactory,
        agent: Agent,
        npc: Agent,
        reward_fn: RewardFn = None,
        render_mode=None,
    ):
        self.render_mode = render_mode
        self.reward_fn = self.default_reward if reward_fn is None else reward_fn
        self.grid_factory = grid_factory

        self.agent_name = agent.name
        self.npc = npc

        self.agent_data = {agent.name: {"color": agent.color} for agent in [agent, npc]}

        # check whether agents have unique names
        assert (
            agent.name != npc.name
        ), "Agent names must be unique - you can pass custom names to agent constructors."

        grid = self.grid_factory.grid_from_generator()
        game = Game(grid, [self.agent_name, self.npc.name])
        self.observation_space = game.observation_space
        self.action_space = game.action_space

    @functools.lru_cache(maxsize=None)
    def observation_space(self):
        return self.game.observation_space

    @functools.lru_cache(maxsize=None)
    def action_space(self):
        return self.game.action_space

    def render(self, fps: int = 6) -> None:
        if self.render_mode == "human":
            self.gui.tick(fps=fps)

    def reset(self, seed=None, options=None):
        if options is None:
            options = {}
        super().reset(seed=seed)
        # If map is not provided, generate a new one
        if "grid" in options:
            grid = self.grid_factory.grid_from_string(options["grid"])
        else:
            grid = self.grid_factory.grid_from_generator()

        self.game = Game(grid, [self.agent_name, self.npc.name])
        self.npc.reset()

        self.observation_space = self.game.observation_space
        self.action_space = self.game.action_space

        if self.render_mode == "human":
            self.gui = GUI(self.game, self.agent_data)

        if "replay_file" in options:
            self.replay = Replay(
                name=options["replay_file"],
                grid=grid,
                agent_data=self.agent_colors,
            )
            self.replay.add_state(deepcopy(self.game.channels))
        elif hasattr(self, "replay"):
            del self.replay

        observation = self.game._agent_observation(self.agent_name)
        info = {}
        return observation, info

    def step(self, action):
        # get action of NPC
        npc_action = self.npc.play(self.game._agent_observation(self.npc.name))
        actions = {self.agent_name: action, self.npc.name: npc_action}

        if hasattr(self, "replay"):
            self.replay.add_state(deepcopy(self.game.channels))

        observations, infos = self.game.step(actions)
        observation = observations[self.agent_name]
        info = infos[self.agent_name]
        truncated = False
        terminated = True if self.game.is_done() else False
        done = terminated or truncated
        reward = self.reward_fn(observation, action, done, info)

        if terminated:
            if hasattr(self, "replay"):
                self.replay.save()

        return observation, reward, terminated, truncated, info

    def default_reward(
        self, observation: dict[str, Observation],
        action: gym.Space,
        done: bool,
        info: Info,
    ) -> Reward:
        """
        Calculate rewards for each agent.
        Give 0 if game still running, otherwise 1 for winner and -1 for loser.
        """
        if done:
            reward = 1 if observation["observation"]["is_winner"] else -1
        else:
            reward = 0
        return reward<|MERGE_RESOLUTION|>--- conflicted
+++ resolved
@@ -7,12 +7,7 @@
 
 from ..agents import Agent
 from ..game import Game, Observation
-<<<<<<< HEAD
 from ..grid import GridFactory
-=======
-from ..gui import GUI
-from ..map import Mapper
->>>>>>> 200fb991
 from ..replay import Replay
 
 # Type aliases
